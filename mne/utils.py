--- conflicted
+++ resolved
@@ -983,8 +983,6 @@
     return subjects_dir
 
 
-<<<<<<< HEAD
-=======
 def _get_extra_data_path(home_dir=None):
     """Get path to extra data (config, tables, etc.)"""
     if home_dir is None:
@@ -1008,7 +1006,6 @@
     return op.join(home_dir, '.mne')
 
 
->>>>>>> 653a6825
 def get_config_path(home_dir=None):
     """Get path to standard mne-python config file
 
@@ -1025,23 +1022,9 @@
         will be '%APPDATA%\.mne\mne-python.json'. On every other
         system, this will be ~/.mne/mne-python.json.
     """
-<<<<<<< HEAD
-    if home_dir is None:
-        # this has been checked on OSX64, Linux64, and Win32
-        home_dir = os.getenv('APPDATA' if 'nt' == os.name.lower() else 'HOME',
-                             None)
-
-    if home_dir is None:
-        raise ValueError('mne-python config file path could '
-                         'not be determined, please report this '
-                         'error to mne-python developers')
-
-    return op.join(home_dir, '.mne', 'mne-python.json')
-=======
     val = op.join(_get_extra_data_path(home_dir=home_dir),
                   'mne-python.json')
     return val
->>>>>>> 653a6825
 
 
 def set_cache_dir(cache_dir):
@@ -1107,11 +1090,7 @@
     ]
 
 
-<<<<<<< HEAD
-def get_config(key, default=None, raise_error=False, home_dir=None):
-=======
 def get_config(key=None, default=None, raise_error=False, home_dir=None):
->>>>>>> 653a6825
     """Read mne(-python) preference from env, then mne-python config
 
     Parameters
@@ -1183,11 +1162,7 @@
         The folder that contains the .mne config folder.
         If None, it is found automatically.
     """
-<<<<<<< HEAD
-    if not isinstance(key, basestring):
-=======
     if not isinstance(key, string_types):
->>>>>>> 653a6825
         raise ValueError('key must be a string')
     # While JSON allow non-string types, we allow users to override config
     # settings using env, which are strings, so we enforce that here
